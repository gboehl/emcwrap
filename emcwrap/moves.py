# -*- coding: utf-8 -*-

from emcee.moves.red_blue import RedBlueMove
from emcee.moves.de import DEMove
from scipy.special import logsumexp
import numpy as np
from scipy.stats import multivariate_t


def mvt_sample(df, mean, cov, size, random):
    """Sample from multivariate t distribution

    For reasons beyond my understanding, the results from random.multivariate_normal with non-identity covariance matrix are not reproducibel across architecture. Since scipy.stats.multivariate_t is based on numpy's multivariate_normal, the workaround is to crochet this manually. Advantage is that the scipy dependency drops out.
    """

    dim = len(mean)

    # draw samples
    snorm = random.randn(size, dim)
    chi2 = random.chisquare(df, size) / df

    # calculate sqrt of covariance
    svd_cov = np.linalg.svd(cov * (df - 2) / df)
    sqrt_cov = svd_cov[0] * np.sqrt(svd_cov[1]) @ svd_cov[2]

    return mean + snorm @ sqrt_cov / np.sqrt(chi2)[:, None]


class DIMEMove(RedBlueMove):
    r"""A proposal using adaptive differential-independence mixture ensemble MCMC.

    This is the `Differential-Independence Mixture Ensemble proposal` as developed in `Ensemble MCMC Sampling for DSGE Models <https://gregorboehl.com/live/dime_mcmc_boehl.pdf>`_.

    Parameters
    ----------
    sigma : float, optional
        standard deviation of the Gaussian used to stretch the proposal vector.
    gamma : float, optional
        mean stretch factor for the proposal vector. By default, it is :math:`2.38 / \sqrt{2\,\mathrm{ndim}}` as recommended by `ter Braak (2006) <http://www.stat.columbia.edu/~gelman/stuff_for_blog/cajo.pdf>`_.
    aimh_prob : float, optional
        probability to draw an adaptive independence Metropolis Hastings (AIMH) proposal. By default this is set to :math:`0.1`.
    df_proposal_dist : float, optional
        degrees of freedom of the multivariate t distribution used for AIMH proposals. Defaults to :math:`10`.
    """

    def __init__(
        self, sigma=1.0e-5, gamma=None, aimh_prob=0.1, df_proposal_dist=10, **kwargs
    ):

        self.sigma = sigma
        self.g0 = gamma
        self.aimh_prob = aimh_prob
        self.dft = df_proposal_dist

        kwargs["nsplits"] = 1
        super(DIMEMove, self).__init__(**kwargs)

    def setup(self, coords):
        # set some sane defaults

        nchain, npar = coords.shape

        if self.g0 is None:
            # pure MAGIC
            self.g0 = 2.38 / np.sqrt(2 * npar)

        if not hasattr(self, "prop_cov"):
            # even more MAGIC
            self.prop_cov = np.eye(npar)
            self.prop_mean = np.zeros(npar)
            self.accepted = np.ones(nchain, dtype=bool)
            self.cumlweight = -np.inf

    def propose(self, model, state):
        """Wrap original propose to get the some info on the current state
        """

        self.lprobs = state.log_prob
        state, accepted = super(DIMEMove, self).propose(model, state)
        self.accepted = accepted
        return state, accepted

    def update_proposal_dist(self, x):
        """Update proposal distribution with ensemble `x`
        """

        nchain, npar = x.shape

        # log weight of current ensemble
        lweight = logsumexp(self.lprobs) + \
            np.log(sum(self.accepted)) - np.log(nchain)

        # calculate stats for current ensemble
        ncov = np.cov(x.T, ddof=1)
        nmean = np.mean(x, axis=0)

        # update AIMH proposal distribution
        newcumlweight = np.logaddexp(self.cumlweight, lweight)
        self.prop_cov = (
            np.exp(self.cumlweight - newcumlweight) * self.prop_cov
            + np.exp(lweight - newcumlweight) * ncov
        )
        self.prop_mean = (
            np.exp(self.cumlweight - newcumlweight) * self.prop_mean
            + np.exp(lweight - newcumlweight) * nmean
        )
        self.cumlweight = newcumlweight

    def get_proposal(self, x, dummy, random):
        """Actual proposal function
        """

        nchain, npar = x.shape

        # update AIMH proposal distribution
        self.update_proposal_dist(x)

        # differential evolution: draw the indices of the complementary chains
        i0 = np.arange(nchain) + random.randint(1, nchain, size=nchain)
        i1 = np.arange(nchain) + random.randint(1, nchain - 1, size=nchain)
        i1 += i1 >= i0
        # add small noise and calculate proposal
        f = self.sigma * random.randn(nchain)
        q = x + self.g0 * (x[i0 % nchain] - x[i1 % nchain]) + f[:, None]
        factors = np.zeros(nchain, dtype=np.float64)

        # draw chains for AIMH sampling
        xchnge = random.rand(nchain) <= self.aimh_prob

        # draw alternative candidates and calculate their proposal density
        xcand = mvt_sample(
            df=self.dft,
            mean=self.prop_mean,
            cov=self.prop_cov,
            size=sum(xchnge),
            random=random,
        )
<<<<<<< HEAD
        lprop_old, lprop_new = ss.multivariate_t.logpdf(
=======
        lpropd = multivariate_t.logpdf(
>>>>>>> a6ffe627
            np.vstack((x[None, xchnge], xcand[None])),
            self.prop_mean,
            self.prop_cov * (self.dft - 2) / self.dft,
            df=self.dft,
        )

        # update proposals and factors
        q[xchnge, :] = np.reshape(xcand, (-1, npar))
        factors[xchnge] = lprop_old - lprop_new

        return q, factors


class IMHMove(RedBlueMove):
    r"""A proposal using independence MCMC.

    This is a standard independence MCMC move.

    Parameters
    ----------
    mean : array
        mean the proposal multivariate t distribution. Defaults to :math:`10`.
    cov : array
        covariance of the proposal multivariate t distribution. Defaults to :math:`10`.
    df_proposal_dist : float, optional
        degrees of freedom of the multivariate t distribution. Defaults to :math:`10`.
    """

    def __init__(
        self, mean, cov, df_proposal_dist=10, **kwargs
    ):

        self.prop_mean = mean
        self.prop_cov = cov
        self.dft = df_proposal_dist

        kwargs["nsplits"] = 1
        super(IMHMove, self).__init__(**kwargs)

    def get_proposal(self, x, dummy, random):
        """Actual proposal function
        """

        nchain, npar = x.shape

        # draw alternative candidates and calculate their proposal density
        xcand = mvt_sample(
            df=self.dft,
            mean=self.prop_mean,
            cov=self.prop_cov,
            size=nchain,
            random=random,
        )
        lprop_old, lprop_new = multivariate_t.logpdf(
            np.vstack((x[None], xcand[None])),
            self.prop_mean,
            self.prop_cov * (self.dft - 2) / self.dft,
            df=self.dft,
        )

        # update proposals and factors
        q = np.reshape(xcand, (-1, npar))
        factors = lprop_old - lprop_new

        return q, factors<|MERGE_RESOLUTION|>--- conflicted
+++ resolved
@@ -135,11 +135,7 @@
             size=sum(xchnge),
             random=random,
         )
-<<<<<<< HEAD
-        lprop_old, lprop_new = ss.multivariate_t.logpdf(
-=======
-        lpropd = multivariate_t.logpdf(
->>>>>>> a6ffe627
+        lprop_old, lprop_new = multivariate_t.logpdf(
             np.vstack((x[None, xchnge], xcand[None])),
             self.prop_mean,
             self.prop_cov * (self.dft - 2) / self.dft,
